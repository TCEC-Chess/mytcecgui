--- conflicted
+++ resolved
@@ -248,14 +248,9 @@
 "move height pv":"высота окошек ов",
 "move height pva":"высота окошка ова",
 "move height":"высота ходов",
-<<<<<<< HEAD
 "moves copy":"копия ходов",
+"moves left":"оставшиеся ходы",
 "moves live":"показать ов движков",
-=======
-"moves copy":"копии ходов",
-"moves left":"оставшиеся ходы",
-"moves live":"ходы хив",
->>>>>>> 8935ad47
 "moves options":"настройки ходов",
 "moves pv":"ходы ов",
 "moves pva":"ходы ова",
