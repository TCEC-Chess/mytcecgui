{
  "animate": 1,
  "animate_pv": 1,
  "archive_scroll": 0,
  "areas": {
    "center0": [
      [
        "engine",
        1,
        3
      ],
      [
        "table-pv",
        1,
        1
      ],
      [
        "table-pva",
        0,
        1
      ],
      [
        "table-kibitz",
        0,
        2
      ],
      [
        "table-live0",
        0,
        1
      ],
      [
        "table-live1",
        0,
        1
      ],
      [
        "moves-archive",
        0,
        1
      ],
      [
        "moves-live",
        0,
        1
      ]
    ],
    "left0": [
      [
        "archive",
        0,
        1
      ],
      [
        "live",
        0,
        1
      ],
      [
        "moves-pv0",
        0,
        1
      ],
      [
        "moves-pv1",
        0,
        1
      ]
    ],
    "right0": [
      [
        "quick-pagin",
        0,
        1
      ],
      [
        "table-chat",
        1,
        3
      ],
      [
        "table-winner",
        1,
        1
      ],
      [
        "table-info",
        1,
        1
      ],
      [
        "shortcut_1",
        1,
        1
      ],
      [
        "shortcut_2",
        0,
        1
      ],
      [
        "quick-search",
        0,
        1
      ]
    ],
    "bottom": [
      [
        "table-eval",
        0,
        3
      ],
      [
        "table-time",
        0,
        3
      ],
      [
        "table-depth",
        0,
        3
      ],
      [
        "table-speed",
        0,
        3
      ],
      [
        "table-node",
        0,
        3
      ],
      [
        "table-tb",
        0,
        3
      ],
      [
        "table-mobil",
        0,
        1
      ]
    ]
  },
  "arrow_base_border": 0,
  "arrow_base_color": "#a5a5a5",
  "arrow_base_mix": 0.7,
  "arrow_base_size": 2.05,
  "arrow_color_0": "#cdcdbe",
  "arrow_color_1": "#666666",
  "arrow_color_2": "#236ad6",
  "arrow_color_3": "#eb282d",
  "arrow_combine_23": "#007700",
  "arrow_from": "all",
  "arrow_head_border": 0.5,
  "arrow_head_color": "#a5a5a5",
  "arrow_head_mix": 0.7,
  "arrow_head_size": 2.05,
  "arrow_history_lag": 1300,
  "arrow_moves": "all",
  "arrow_opacity": 0.7,
  "arrow_width": 1.6,
  "audio_delay": 150,
  "audio_moves": "last",
  "audio_set": "custom",
  "board_theme": "uscf",
  "board_theme_pv": "uscf",
  "book_every": 1200,
  "book_sound": 1,
  "capture_delay": -200,
  "chat_height": 673,
  "column_bottom": 7,
  "column_top": 2,
  "custom_black": "#000000",
  "custom_black_pv": "#000000",
  "custom_white": "#ffffff",
  "custom_white_pv": "#ffffff",
  "drag_and_drop": 0,
  "encoding": "sRGB",
  "eval_clamp": 10,
  "exposure": 1,
  "gamma": 1.5,
  "graph_aspect_ratio": 1.6,
  "graph_color_0": "#fefdde",
  "graph_color_1": "#02031e",
  "graph_color_2": "#236ad6",
  "graph_color_3": "#eb282d",
  "graph_line": 1.2,
  "graph_min_width": 240,
  "graph_radius": 1.2,
<<<<<<< HEAD
  "graph_tension": 0.25,
=======
  "graph_tension": 0.4,
>>>>>>> 3f8a1c92
  "graph_text": 10,
  "grid": 0,
  "grid_copy": 2,
  "grid_live": 0,
  "grid_pv": 1,
  "highlight_color": "#ffff00",
  "highlight_color_pv": "#ffff00",
  "highlight_delay": 0,
  "highlight_size": 0.055,
  "highlight_size_pv": 0.088,
  "info_eval": 1,
  "info_moves": 1,
  "info_moves_copy": 0,
  "info_moves_live": 1,
  "info_moves_pv": 1,
  "info_percent": 1,
  "key_repeat": 120,
  "key_repeat_initial": 500,
  "lighting": "high",
  "live_log": "all",
  "live_pv": 1,
  "max_center": 390,
  "max_left": 390,
  "max_right": 620,
  "max_window": 1920,
  "mobility": 1,
  "move_height": 5.5,
  "move_height_copy": 21,
  "move_height_live": 6.5,
  "move_height_pv": 14,
  "notation": 0,
  "notation_pv": 1,
  "order": "center|left|right",
  "panel_adjust": 0,
  "panel_gap": 16,
  "piece_theme": "uscf",
  "piece_theme_pv": "chess24",
  "play_every": 1200,
  "reload_missing": 1,
  "resolution": "1:2",
  "rows_per_page": 10,
  "scroll_inertia": 0.85,
  "shadow": "high",
  "shortcut_1": "stand",
  "shortcut_2": "sched",
  "show_delay": 500,
  "show_ply": "diverging",
  "small_decimal": "always",
  "sound_capture": "grand bamboo - capture",
  "sound_check": "grand bamboo - check",
  "sound_checkmate": "grand bamboo - checkmate",
  "sound_draw": "draw",
  "sound_move": "grand bamboo - move",
  "sound_move_pawn": "grand bamboo - move pawn",
  "sound_win": "win",
  "status": "0",
  "status_pv": 1,
  "table_tab": {
    "archive": "season",
    "live": "stand"
  },
  "texture": "auto",
  "theme": "light",
  "three": 0,
  "twitch_chat": 1,
  "twitch_dark": 0,
  "volume": 10,
  "wheel_adjust": 1,
  "wrap": 1,
  "wrap_cross": "auto",
  "wrap_h2h": "auto",
  "wrap_sched": "auto",
  "wrap_stand": "auto"
}<|MERGE_RESOLUTION|>--- conflicted
+++ resolved
@@ -188,11 +188,7 @@
   "graph_line": 1.2,
   "graph_min_width": 240,
   "graph_radius": 1.2,
-<<<<<<< HEAD
   "graph_tension": 0.25,
-=======
-  "graph_tension": 0.4,
->>>>>>> 3f8a1c92
   "graph_text": 10,
   "grid": 0,
   "grid_copy": 2,
