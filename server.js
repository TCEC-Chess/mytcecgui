/* Notes *
/*

   Replay
   -------
   1. When a game is replayed use the following option

      node cluster.js --port 8080 --crossgames 31  --resume

   Fix jsons
   ---------
   1. After game is replayed to fix the json use

      node cluster.js --port 8080

   Fix onge game pgn
   --------------------
   1. to fix a given game or set of games use

      node server.js --port 0 --games x,y

   Fix till game x
   -----------------
      node server.js --port 0 --crossgames 29

*/

/*
globals
__dirname, console, process, require, setInterval, setTimeout
*/
'use strict';

let Keys = Object.keys;

// var https = require("https");
var http = require("http");
// var url = require('url');
var fs = require('fs');
var io = require('socket.io')();
var express = require('express');
var app = express();
// var path = require('path');
// const md5 = require('md5');
// const axios = require('axios');
var chokidar = require('chokidar');
var lastPgnTime = Date.now();
const Tail = require('nodejs-tail');
// const pid = process.pid;
const exec = require('child_process').exec;
const argv = require('yargs').argv;
var deepEqual = require('deep-equal');
var globalid = 0;
var liveeval = 'data.json';
var livejson = 'live.json';
var pgnDir = '/var/www/json/archive/';
var json = '/var/www/json/archive/';
var archroot = '/var/www/archive.tcec-chess.com/';
var gameJson = 'gamelist.json';
var singlePerl = archroot + 'single.pl';
// var prevpgn = 0;
var prevData = 0;
var prevliveData = 0;
var prevevalData = 0;
var prevliveData1 = 0;
var prevevalData1 = 0;
// var prevCrossData = 0;
var prevSchedData = 0;
var delta = {};
var inprogress = 0;
var lineArray = [];
var lineChanged = 0;
let watcherFast = 0;
var ctable = 'crosstable.json';
let watcherSlow;
var localCount = 0;
var socket = 0;
var totalCount = 0;
var userCountFactor = 1;
/* Deltapgn: Configure this to less value for less data */
var numMovesToSend = 2;
var liveChartInterval = setInterval(function() { sendlines(); }, 3000);
let retPgn = {};
const shlib = require("./lib.js");
let jsonMenuData = 0;
let frc = 0;

let _TEST = true,
    portnum;

function setArgs()
{
   if (argv.port == undefined)
   {
      portnum = 8000;
   }
   else
   {
      portnum = argv.port;
   }

   if (argv.finish || argv.addentry)
   {
      portnum = 0;
   }

   if (argv.finish)
   {
      jsonMenuData = JSON.parse(fs.readFileSync(gameJson, "utf-8"));
      var upJson = updateJSON();
      console.log ("upJson is :" + upJson.newaddedid);
      globalid = upJson.newaddedid;
   }
   else
   {
      globalid = 'current';
   }

   if (argv.id)
   {
      globalid = argv.id;
   }

   if (argv.frc)
   {
      frc = 1;
   }

   retPgn = checkLatestArchive();
   console.log ("End of setArgs: port is :" + portnum);
}

function startServer()
{
   if (!portnum)
   {
      return;
   }

   /* Encryption keys */

   // var options =
   // {
   //    key: fs.readFileSync('/etc/letsencrypt/live/tcec-chess.com/privkey.pem'),
   //    cert: fs.readFileSync('/etc/letsencrypt/live/tcec-chess.com/fullchain.pem')
   // };

   /*var server = https.createServer(options, app).listen(parseInt(portnum), function()
   {
      console.log('Express server listening on port ' + portnum);
   });*/
   var server = http.createServer(app).listen(parseInt(portnum), function()
   {
      console.log('Express server listening on port ' + portnum);
   });

   io.attach(server, {
      pingInterval: 25000,
      pingTimeout: 5000
   });

   app.get('/api/gameState', function (req, res)
   {
      console.log('api gameState request');
      var currentFen = '';
      var liveData = fs.readFileSync('live.json');
      var liveJsonData = JSON.parse(liveData);

      if (liveJsonData.Moves.length > 0)
      {
         currentFen = liveJsonData.Moves[(liveJsonData.Moves.length - 1)].fen;
      }

      var response =
      {
         'White': liveJsonData.Headers.White,
         'Black': liveJsonData.Headers.Black,
         'CurrentPosition': currentFen,
         'Result': liveJsonData.Headers.Result,
         'Event': liveJsonData.Headers.Event
      };
      res.setHeader('Content-Type', 'application/json');
      res.status(200).send(JSON.stringify(response));
   });

   app.get('/api/currentPosition', function (req, res)
   {
      console.log('api currentPosition request');
      var currentFen = 'No game in progress';
      var liveData = fs.readFileSync('live.json');
      var liveJsonData = JSON.parse(liveData);

      if (liveJsonData.Moves.length > 0) {
         currentFen = liveJsonData.Moves[(liveJsonData.Moves.length - 1)].fen;
      }

      res.setHeader('Content-Type', 'application/json');
      res.status(200).send(currentFen);
   });
}

function startWatcherSlow()
{
   watcherSlow = chokidar.watch(ctable, {
      persistent: true,
      ignoreInitial: false,
      followSymlinks: true,
      disableGlobbing: false,
      usePolling: true,
      interval: 1000,
      binaryInterval: 1000,
      alwaysStat: false,
      depth: 3,
   });
   watcherSlow.add('schedule.json');
   watcherSlow.add('banner.txt');
   watcherSlow.add('gamelist.json');
   watcherSlow.add('tournament.json');
   watcherSlow.add('enginerating.json');
   watcherSlow.add('liveengineeval.json');

   if (!retPgn.bonus)
   {
      watcherSlow.add('crash.json');
   }
}

function startWatcherFast()
{
   watcherFast =
   chokidar.watch(livejson, {
      persistent: true,
      ignoreInitial: false,
      followSymlinks: true,
      disableGlobbing: false,
      usePolling: true,
      interval: 10,
      binaryInterval: 100,
      alwaysStat: false,
      depth: 3,
      atomic: 100,
   });

   if (!retPgn.bonus)
   {
      watcherFast.add('data1.json');
      watcherFast.add('liveeval.json');
      watcherFast.add('liveeval1.json');
      watcherFast.add(liveeval);
   }

   if (retPgn.cup)
   {
      watcherFast.add('Eventcrosstable.json');
   }
}

function arrayRemove(arr, value)
{
   return arr.filter(function(ele){
      return ele != value;
   });
}

function showDuplicates(names)
{
   var uniq = names
   .map((name) => {
      return {count: 1, name: name};
   })
   .reduce((a, b) => {
      a[b.name] = (a[b.name] || 0) + b.count;
      return a;
   }, {});

   var duplicates = Keys(uniq).filter((a) => uniq[a] > 1);

   console.log(duplicates);
}

function userCount()
{
   var userCountFinal = userCountActual();

   if (userCountFinal < totalCount)
   {
      userCountFinal = totalCount;
   }
   else if (totalCount)
   {
      userCountFinal = totalCount;
   }
   return (parseInt(userCountFinal * userCountFactor));
}

function userCountActual()
{
   return localCount;
}

function checkLatestArchive()
{
    if (_TEST)
        return {};
   if (!globalid)
   {
      return {};
   }

   if (retPgn)
   {
      return retPgn;
   }

   jsonMenuData = JSON.parse(fs.readFileSync(gameJson, "utf-8"));
   retPgn = shlib.getPGN(globalid, jsonMenuData);
   console.log ("retPgn: " + JSON.stringify(retPgn, null, '\t'));

   if (retPgn.found == 0)
   {
      return {};
   }

   retPgn.pgnFile = pgnDir + retPgn.pgnfile;

   return (retPgn);
}

function touchFile(fileName)
{
    if (_TEST)
        return;
   fs.appendFileSync(fileName, '');
}

function addLatestArch()
{
   if (globalid)
   {
      watcherSlow.unwatch(retPgn.pgnFile);
      retPgn = checkLatestArchive();
      if (retPgn)
      {
         touchFile(retPgn.pgnFile);
         console.log ("Monitor pgn file: " + retPgn.pgnFile);
         watcherSlow.add(retPgn.pgnFile);
      }
      else
      {
         console.log ("No current file to monitor");
      }
   }
}

function sendUsers()
{
   setTimeout(function() { process.send({users: userCountActual()}); }, 5000);
}

function broadCastUsers()
{
   io.local.emit('users', {'count': userCount()});
}

function broadCastData(socket, message, file, currData, prevData)
{
   if (deepEqual(currData, prevData))
   {
      return;
   }
   io.local.emit(message, currData);
}

function isJsonDiff(currData, prevData)
{
   if (deepEqual(currData, prevData))
   {
      return 0;
   }
   else
   {
      return 1;
   }
}

function getDeltaPgn(pgnX)
{
   var countPgn = 0;
   var maxKey = pgnX.Moves.length;
   pgnX.Users = userCount();
   pgnX.Round = pgnX.Headers.Round * 100;
   pgnX.numMovesToSend = numMovesToSend;

   if (prevData && isJsonDiff(prevData.Headers, pgnX.Headers))
   {
      pgnX.gameChanged = 1;
      if (pgnX.Moves)
      {
         pgnX.lastMoveLoaded = pgnX.Moves.length;
      }
      else
      {
         pgnX.lastMoveLoaded = 0;
      }
      return pgnX;
   }
   pgnX.gameChanged = 0;

   if (pgnX && pgnX.Moves && (pgnX.Moves.length - numMovesToSend) > 0) {
      pgnX.Moves.splice(0, pgnX.Moves.length - numMovesToSend);
      pgnX.lastMoveLoaded = maxKey - numMovesToSend;
   }
   else {
      pgnX.lastMoveLoaded = maxKey;
   }
   pgnX.totalSent = numMovesToSend > maxKey ? maxKey : numMovesToSend;

   console.log ("Setting pgn.lastMoveLoaded to " + pgnX.lastMoveLoaded  + " ,total keys:" + maxKey + " ,totalSent:" + pgnX.totalSent);
   return pgnX;
}

function sendArrayRoom(array, room, count)
{
   var localArray = array;

   if (localArray.length)
   {
      if (localArray.length - count > 0)
      {
         localArray.splice(0, localArray.length - count);
      }
      if (localArray.length)
      {
         io.sockets.in(room).emit('htmlread', {'room': room, 'data': localArray.join('\n')});
      }
   }
}

function sendlines()
{
   if (lineChanged)
   {
      var room5Array = lineArray;
      var room10Array = lineArray;

      sendArrayRoom(lineArray, 'room5', 5);
      sendArrayRoom(lineArray, 'livelog', 5);
      sendArrayRoom(lineArray, 'room10', 10);
      sendArrayRoom(lineArray, 'roomall', 1000);

      lineArray = [];
      lineChanged = 0;
   }
}

function exitNode()
{
   if (!portnum)
   {
      process.exit();
   }
}

function runPerlArchive()
{
    if (_TEST)
        return;
   if (inprogress == 0)
   {
      inprogress = 1;
      var perlrun = "perl " + singlePerl;

      if (retPgn.eventtag != undefined)
      {
         perlrun += " --eve " + retPgn.eventtag;
      }

      if (retPgn.cup)
      {
         perlrun += " --cup " + retPgn.cup;
      }

      perlrun += " --ful " + retPgn.download + " --tag " + retPgn.abb + ' --loc ' + json + retPgn.abb;

      if (retPgn.prevpgnlist)
      {
         perlrun = perlrun + " --prevpgn " + retPgn.prevpgnlist;
      }

      if (argv.games)
      {
         perlrun = perlrun + " --games " + argv.games;
      }

      perlrun = perlrun + " --pwd " + __dirname;
      if (argv.crossgames)
      {
         perlrun = perlrun + " --crossgames " + argv.crossgames;
      }

      if (argv.resume)
      {
         perlrun = perlrun + " --resume 1";
      }

      if (argv.frc)
      {
         perlrun = perlrun + " --frc";
      }

      console.log ("Running perl file:" + perlrun);
      exec(perlrun, function(err, stdout, stderr) {
         inprogress = 0;
         setTimeout(function() {
            io.emit('refreshsched', {'count': 1});
         }, 15000);
         setTimeout(function() {
            exitNode();
         }, 15000);
         console.log (stderr);
         console.log (stdout);
      });
   }
   else
   {
      console.log ("Already another in progress");
   }
}

function makeLink()
{
    if (_TEST)
        return;
   if (!retPgn.bonus)
   {
      var makeLink = '/scratch/tcec/Commonscripts/Divlink/makelnk.sh';

      exec(makeLink + ' ' + retPgn.abb, function callback(error, stdout, stderr){
         console.log ("Error is :" + stderr);
         console.log ("Output is :" + stdout);
      });
   }
}

function addLiveTail()
{
   const tail = new Tail('live.log', {
      persistent: true,
      ignoreInitial: false,
      followSymlinks: true,
      disableGlobbing: false,
      usePolling: true,
      interval: 1000,
      binaryInterval: 5000,
      alwaysStat: false,
      depth: 1,
      atomic: 60000
      //atomic: true // or a custom 'atomicity delay', in milliseconds (default 100)
   });

   tail.on('line', (linedata) => {
      var line = linedata;
      line = line.replace(/>/g, '');
      line = line.replace(/</g, '');
      lineArray.push(line);
      lineChanged = 1;
      //console.log ("line:" + lineArray);
   });

   tail.watch();

   exec('./live_parse_cutechess_cli_log.py live.log', function(err, stdout, stderr) {
      console.log (stderr);
      console.log (stdout);
   });
}

function Misc()
{
   io.sockets.on ('connection', function(socket)
   {
<<<<<<< HEAD
      var socketId = socket.id;
      count = socketArray.length;

      if (socketArray.indexOf(socketId) === -1)
      {
         socketArray.push(socketId);
      }

      socket.on('room', function(room)
=======
      localCount++;
      socket.on('room', function(room) 
>>>>>>> 07fcc659
      {
         if (room == 'room5')
         {
            socket.join('room5');
         }
         if (room == 'room10')
         {
            socket.join('room10');
         }
         if (room == 'roomall')
         {
            socket.join('roomall');
         }
      });

      socket.on('noroom', function(room)
      {
         socket.leave('room5');
         socket.leave('room10');
         socket.leave('roomall');
      });

      socket.on('disconnect', function()
      {
	 localCount--;
      });

      socket.on('getusers', function(data)
      {
         socket.emit('users', {'count': userCount()});
      });

      socket.on('refreshdata', function(data)
      {
         if (delta)
         {
            delta.refresh = 1;
            delta.Users = userCount();
            socket.emit('pgn', delta);
            delta.refresh = 0;
            //console.log ("Sent delta pgn data to connected socket:" + JSON.stringify(delta).length + ",changed" + clientIp + ", from serverXXXX:" + pid);
         }
         else if (prevData)
         {
            prevData.refresh = 1;
            prevData.Users = userCount();
            socket.emit('pgn', prevData);
            prevData.refresh = 0;
            //console.log ("Sent full pgn data to connected socket:" + JSON.stringify(delta).length + ",changed" + clientIp + ", from serverXXXX:" + pid);
         }
         console.log('XXXXXX: req came' + lastPgnTime);
      });

   });

   watcherFast.on('change', (path, stats) =>
   {
      var content = fs.readFileSync(path, "utf8");
      try
      {
         var data = JSON.parse(content);
         if (path.match(/data.json/))
         {
            broadCastData(socket, 'liveeval', path, data, prevliveData);
            prevliveData = data;
         }
         if (path.match(/data1.json/))
         {
            broadCastData(socket, 'liveeval1', path, data, prevliveData1);
            prevliveData1 = data;
         }
         if (path.match(/liveeval.json/))
         {
            broadCastData(socket, 'livechart', path, data, prevevalData);
            console.log ("Sending /liveeval.json/");
            prevevalData = data;
         }
         if (path.match(/liveeval1.json/))
         {
            broadCastData(socket, 'livechart1', path, data, prevevalData1);
            prevevalData1 = data;
         }
         if (path.match(/Eventcrosstable.json/))
         {
            console.log ("Evant table changed");
            io.local.emit('bracket', data);
         }
         if (path.match(/live.json/))
         {
            delta = getDeltaPgn(data, prevData);
            console.log ("json changed, ply is :" + Math.round((delta.numMovesToSend + delta.lastMoveLoaded)/2));
            broadCastData(socket, 'pgn', path, data, prevData);
            lastPgnTime = Date.now();
            prevData = data;
         }
      }
      catch (error)
      {
         console.log ("error: " + error);
         return;
      }
   });

   watcherFast
   .on('add', path => console.log(`File ${path} has been added`))
   .on('unlink', path => { console.log(`File ${path} has been removed`) ;
      if (path.match(/liveeval.*/))
      {
         console.log ("Trying to add path:" + path);
         setTimeout(function() { watcherFast.add(path);}, 30000);
         setTimeout(function() { watcherFast.add(path);}, 60000);
         setTimeout(function() { watcherFast.add(path);}, 90000);
         setTimeout(function() { watcherFast.add(path);}, 130000);
         watcherFast.add(path);
      }
   })
   .on('error', error => console.log(`Watcher error: ${error}`));

   watcherSlow.on('change', (path, stats) =>
   {
      console.log ("slow path changed:" + path);
      if (globalid && (path == retPgn.pgnFile))
      {
         runPerlArchive();
      }
      if (globalid && path.match(/gamelist/))
      {
         retPgn = {};
         addLatestArch();
         runPerlArchive();
         if (!retPgn.bonus)
         {
            makeLink();
         }
      }
      if ((path != retPgn.pgnFile) && (!path.match(/gamelist/)))
      {
         var content = fs.readFileSync(path, "utf8");
         try
         {
            var data = JSON.parse(content);
            if (path.match(/crosstable/))
            {
               console.log ("Sendnig crosstable data:");
               io.local.emit('crosstable', data);
            }
            if (path.match(/schedule/))
            {
               broadCastData(socket, 'schedule', path, data, prevSchedData);
               prevSchedData = data;
            }
            if (path.match(/tournament/))
            {
               io.local.emit('tournament', data);
            }
            if (path.match(/enginerating/))
            {
                if (!_TEST) {
                    io.local.emit('enginerating', data);
                    exec("cp /var/www/json/shared/enginerating.json /var/www/json/archive/" + retPgn.abb + "_Enginerating.egjson", function(err, stdout, stderr) {
                        console.log ("Doing it:" + stdout + stderr);
                    });
                }
            }
            if (path.match(/banner/))
            {
               io.local.emit('banner', data);
            }
            if (path.match(/crash/))
            {
               io.local.emit('crash', data);
            }
            if (path.match(/liveengineeval/))
            {
               io.local.emit('updeng', data);
               console.log ("Sending liveengineeval for ply:" + data.plynum);
            }
         }
         catch (error)
         {
            console.log ("error: " + error);
            return;
         }
      }
   });

   process.on('message', function(msg)
   {
      console.log('Worker ' + process.pid + ' received message from master.', JSON.stringify(msg));
      totalCount = parseInt(msg.count);
      broadCastUsers();
   });
}

function updateJSON()
{
   var filename = '';
   const localJSON = jsonMenuData;

   if (argv.addentry)
   {
      filename = argv.addentry;
   }
   else if (argv.finish)
   {
      filename = argv.finish;
   }
   else
   {
      console.log ("Neither --addentry nor --finish was provided");
      process.exit(1);
   }

   var updJSON = shlib.getNewIdStruc(filename, localJSON);
   var getUniq = shlib.getRandomSalt(gameJson);
   if (argv.addentry)
   {
      updJSON.newaddedid = undefined;
      console.log ("Please verify file " + getUniq + " and run without --addentry option ");
      fs.writeFileSync(getUniq,  JSON.stringify(jsonMenuData, null, "   "));
      process.exit(1);
   }
   return updJSON;
}

function Main()
{
   setArgs();
   if (!portnum && argv.addentry)
   {
      updateJSON();
   }
   if (portnum)
   {
      startServer();
      startWatcherFast();
      startWatcherSlow();
      addLatestArch ();
   }
   runPerlArchive();
   if (portnum)
   {
      makeLink();
      addLiveTail();
      Misc();
      //sendUsers();
   }
   else
   {
      if (!inprogress)
      {
         process.exit();
      }
   }
}

Main();
<|MERGE_RESOLUTION|>--- conflicted
+++ resolved
@@ -579,20 +579,8 @@
 {
    io.sockets.on ('connection', function(socket)
    {
-<<<<<<< HEAD
-      var socketId = socket.id;
-      count = socketArray.length;
-
-      if (socketArray.indexOf(socketId) === -1)
-      {
-         socketArray.push(socketId);
-      }
-
+      localCount++;
       socket.on('room', function(room)
-=======
-      localCount++;
-      socket.on('room', function(room) 
->>>>>>> 07fcc659
       {
          if (room == 'room5')
          {
