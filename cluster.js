--- conflicted
+++ resolved
@@ -45,15 +45,9 @@
       {
          if (typeof msg.users != 'undefined')
          {
-<<<<<<< HEAD
-            console.log ("CLUSTER: Count is :" + count + " ,got count:" + parseInt(msg.workers) + ",clientCount:" + clientCount);
-            count = parseInt(count) + parseInt(msg.workers);
-            clientCount ++;
-=======
             console.log ("CLUSTER: Count is :" + count + " ,got count:" + parseInt(msg.users) + ",clientCount:" + clientCount);
             count = parseInt(count) + parseInt(msg.users);
-            clientCount = clientCount + 1;
->>>>>>> 07fcc659
+            clientCount ++;
          }
       });
    }
