--- conflicted
+++ resolved
@@ -1,10 +1,6 @@
 // chess.test.js
 // @author octopoulo <polluxyz@gmail.com>
-<<<<<<< HEAD
 // @version 2020-07-16
-=======
-// @version 2020-07-15
->>>>>>> a7d33852
 //
 /*
 globals
@@ -48,13 +44,8 @@
 
 // board
 [
-<<<<<<< HEAD
     ['8/8/8/8/8/8/8/8 w - - 0 1', 128, {127: 0}],
     ['8/8/8/8/8/8/8/4K3 w - - 0 1', 128, {116: 6, 127: 0}],
-=======
-    ['8/8/8/8/8/8/8/8 w - - 0 1', [], {127: undefined}],
-    ['8/8/8/8/8/8/8/4K3 w - - 0 1', [], {116: 6, 127: undefined}],
->>>>>>> a7d33852
 ].forEach(([fen, answer, dico], id) => {
     test(`board:${id}`, () => {
         chess.load(fen);
@@ -136,7 +127,6 @@
 
 // move
 [
-<<<<<<< HEAD
     [START_FEN, 'd5', false, null],
     [START_FEN, 'd4', false, {color: 0, flags: 4, from: 99, piece: 1, to: 67, type: 1}],
     [START_FEN, 'b2b4', false, null],
@@ -144,128 +134,62 @@
         START_FEN,
         {from: 'b2', to: 'b4'},
         false,
-=======
-    [START_FEN, 'd5', undefined, null],
-    [START_FEN, 'd4', undefined, {color: 0, flags: 4, from: 99, piece: 1, to: 67, type: 1}],
-    [START_FEN, 'b2b4', undefined, null],
-    [
-        START_FEN,
-        {from: 'b2', to: 'b4'},
-        undefined,
->>>>>>> a7d33852
         {color: 0, flags: 4, from: 97, piece: 1, san: 'b4', to: 65, type: 1},
     ],
     [
         'r3k2r/pppppppp/8/8/8/8/PPPPPPPP/R3K2R w KQkq - 0 1',
         'O-O',
-<<<<<<< HEAD
         false,
         {color: 0, flags: 32, from: 116, piece: 6, rook: 119, to: 118, type: 6},
-=======
-        undefined,
-        {color: 0, flags: 32, frc: undefined, from: 116, piece: 6, rook: 119, to: 118, type: 6},
->>>>>>> a7d33852
     ],
     [
         'r3k2r/pppppppp/8/8/8/8/PPPPPPPP/R3K2R w KQkq - 0 1',
         'O-O-O',
-<<<<<<< HEAD
         false,
         {color: 0, flags: 64, from: 116, piece: 6, rook: 112, to: 114, type: 6},
-=======
-        undefined,
-        {color: 0, flags: 64, frc: undefined, from: 116, piece: 6, rook: 112, to: 114, type: 6},
->>>>>>> a7d33852
     ],
     ['rbqk3r/pp1p1bpp/3n1pn1/2B5/5P2/4N1P1/PP2P1NP/RBQK3R b KQkq - 2 10', 'O-O', undefined, null],
     [
         'rbqk3r/pp1p1bpp/3n1pn1/2B5/5P2/4N1P1/PP2P1NP/RBQK3R b KQkq - 2 10',
         'O-O',
-<<<<<<< HEAD
         true,
         {color: 1, flags: 32, from: 3, piece: 14, rook: 7, to: 6, type: 6},
-=======
-        {frc: true},
-        {color: 1, flags: 32, frc: true, from: 3, piece: 14, rook: 7, to: 6, type: 6},
->>>>>>> a7d33852
     ],
     [
         'brqnn1kr/ppppppbp/6p1/8/8/6P1/PPPPPPBP/BRQNN1KR w KQkq - 2 3',
         'O-O',
-<<<<<<< HEAD
         true,
         {color: 0, flags: 32, from: 118, piece: 6, rook: 119, to: 118, type: 6},
-=======
-        {frc: true},
-        {color: 0, flags: 32, frc: true, from: 118, piece: 6, rook: 119, to: 118, type: 6},
->>>>>>> a7d33852
-    ],
-    [
-        '1r2kb1r/pb1p1p2/1p1q2pn/7p/1PB1P3/3NQ2P/P2N1PP1/1R1K3R w KQ - 0 20',
-        'O-O',
-<<<<<<< HEAD
+    ],
+    [
+        '1r2kb1r/pb1p1p2/1p1q2pn/7p/1PB1P3/3NQ2P/P2N1PP1/1R1K3R w KQ - 0 20',
+        'O-O',
         true,
         {color: 0, flags: 32, from: 115, piece: 6, rook: 119, to: 118, type: 6},
-=======
-        {frc: true},
-        {color: 0, flags: 32, frc: true, from: 115, piece: 6, rook: 119, to: 118, type: 6},
->>>>>>> a7d33852
     ],
     [
         '1r2kb1r/pb1p1p2/1p1q2pn/7p/1PB1P3/3NQ2P/P2N1PP1/1R1K3R w KQ - 0 20',
         'O-O-O',
-<<<<<<< HEAD
         true,
         {color: 0, flags: 64, from: 115, piece: 6, rook: 113, to: 114, type: 6},
-=======
-        {frc: true},
-        {color: 0, flags: 64, frc: true, from: 115, piece: 6, rook: 113, to: 114, type: 6},
->>>>>>> a7d33852
     ],
     [
         '4k1r1/p2rbpp1/1q2p1n1/2pb3p/5P1P/1PB1P1P1/2Q1BN2/R3K1R1 w Kk - 2 21',
         'O-O',
-<<<<<<< HEAD
         true,
         {color: 0, flags: 32, from: 116, piece: 6, rook: 118, to: 118, type: 6},
-=======
-        {frc: true},
-        {color: 0, flags: 32, frc: true, from: 116, piece: 6, rook: 118, to: 118, type: 6},
->>>>>>> a7d33852
     ],
     [
         'rk2r3/1pp4p/p5bQ/P2q4/2R4P/1PB1p3/2P5/1K2R3 b q - 2 34',
         'O-O-O',
-<<<<<<< HEAD
         true,
         {color: 1, flags: 64, from: 1, piece: 14, rook: 0, to: 2, type: 6},
-=======
-        {frc: true},
-        {color: 1, flags: 64, frc: true, from: 1, piece: 14, rook: 0, to: 2, type: 6},
->>>>>>> a7d33852
     ],
     [
         'r1b2r1k/p2P1p1p/3NP1p1/2p3b1/5Pn1/2q3P1/p2Q3P/1R3RK1 w - - 0 26',
         'd8=Q',
-<<<<<<< HEAD
         false,
         {color: 0, flags: 17, from: 19, piece: 1, promotion: 5, to: 3, type: 1},
-=======
-        {},
-        {color: 0, flags: 17, from: 19, piece: 1, promotion: 5, to: 3, type: 1},
-    ],
-    [
-        'r1b2r1k/p2P1p1p/3NP1p1/2p3b1/5Pn1/2q3P1/p2Q3P/1R3RK1 w - - 0 26',
-        'd8=q',
-        {},
-        null,
-    ],
-    [
-        'r1b2r1k/p2PPp1p/3N2p1/2p3b1/5Pn1/2q3P1/p2Q3P/1R3RK1 b - - 0 26',
-        'axb1=Q',
-        {},
-        {captured: 4, color: 1, flags: 18, from: 96, piece: 9, promotion: 5, to: 113, type: 1},
->>>>>>> a7d33852
     ],
     [
         'r1b2r1k/p2P1p1p/3NP1p1/2p3b1/5Pn1/2q3P1/p2Q3P/1R3RK1 w - - 0 26',
@@ -344,27 +268,18 @@
     [
         '1r2kb1r/pb1p1p2/1p1q2pn/7p/1PB1P3/3NQ2P/P2N1PP1/1R1K3R w KQ - 0 20',
         5,
-<<<<<<< HEAD
         3,      // 'd8',
-=======
-        'd8',
->>>>>>> a7d33852
         '1r1Qkb1r/pb1p1p2/1p1q2pn/7p/1PB1P3/3NQ2P/P2N1PP1/1R1K3R w KQ - 0 20',
     ],
     [
         '1r2kb1r/pb1p1p2/1p1q2pn/7p/1PB1P3/3NQ2P/P2N1PP1/1R1K3R w KQ - 0 20',
         5,
-<<<<<<< HEAD
         123,    // 'e0',
-=======
-        'e0',
->>>>>>> a7d33852
         '1r2kb1r/pb1p1p2/1p1q2pn/7p/1PB1P3/3NQ2P/P2N1PP1/1R1K3R w KQ - 0 20',
     ],
     [
         '8/8/8/8/8/8/8/8 w - - 0 1',
         6,
-<<<<<<< HEAD
         116,    // 'e1',
         '8/8/8/8/8/8/8/4K3 w - - 0 1',
     ],
@@ -378,21 +293,6 @@
     test(`put:${id}`, () => {
         chess.load(fen);
         chess.put(piece, square);
-=======
-        'e1',
-        '8/8/8/8/8/8/8/4K3 w - - 0 1',
-    ],
-    [
-        '8/8/8/8/8/8/8/8 w - - 0 1',
-        6,
-        116,
-        '8/8/8/8/8/8/8/4K3 w - - 0 1',
-    ],
-].forEach(([fen, piece, square, answer], id) => {
-    test(`put:${id}`, () => {
-        chess.load(fen);
-        chess.put(piece, Undefined(chess.SQUARES[square], square));
->>>>>>> a7d33852
         expect(chess.fen()).toEqual(answer);
     });
 });
