--- conflicted
+++ resolved
@@ -1,10 +1,6 @@
 // game.js
 // @author octopoulo <polluxyz@gmail.com>
-<<<<<<< HEAD
 // @version 2020-09-05
-=======
-// @version 2020-07-21
->>>>>>> ac9ac4f1
 //
 // Game specific code:
 // - control the board, moves
@@ -15,7 +11,6 @@
 // included after: common, engine, global, 3d, xboard
 /*
 globals
-<<<<<<< HEAD
 _, A, Abs, add_timeout, Assign, Attrs, audiobox, C, calculate_feature_q, cannot_click, Ceil, change_setting, charts,
 check_hash, Clamp, Class, clear_timeout, context_areas, context_target:true, controls, CopyClipboard,
 create_field_value, create_page_array, create_svg_icon, CreateNode, CreateSVG, cube:true,
@@ -25,18 +20,6 @@
 listen_log, load_library, load_model, LOCALHOST, location, Lower, LS, Max, Min, Module, navigator, Now, Pad, Parent,
 parse_time, play_sound, push_state, QueryString, redraw_eval_charts, require, reset_charts, resize_3d, resize_text,
 Resource, restore_history, resume_game, Round,
-=======
-_, A, Abs, add_timeout, Assign, Attrs, audiobox,
-C, calculate_feature_q, cannot_click, Ceil, change_setting, charts, check_hash, Clamp, Class, clear_timeout,
-context_areas, context_target:true, controls, CopyClipboard, create_field_value, create_page_array, create_svg_icon,
-CreateNode, CreateSVG, cube:true, DefaultFloat, DefaultInt, DEV, device, document, E, Events, exports, fill_combo,
-fix_move_format, Floor, FormatUnit, From, FromSeconds, FromTimestamp, get_area, get_move_ply, get_object, getSelection,
-global, HasClass, HasClasses, Hide, HOST_ARCHIVE, HTML, Id, Input, InsertNodes, invert_eval, is_overlay_visible,
-IsArray, IsObject, IsString, Keys, KEYS,
-listen_log, load_library, load_model, LOCALHOST, location, Lower, LS, Max, Min, Module, navigator, Now, Pad, Parent,
-parse_time, play_sound, push_state, QueryString, redraw_eval_charts, require, reset_charts, resize_3d, resize_text,
-Resource, restore_history, resume_sleep, Round,
->>>>>>> ac9ac4f1
 S, save_option, save_storage, scene, scroll_adjust, set_3d_events, SetDefault, Show, show_modal, slice_charts, SP,
 Split, split_move_string, SPRITE_OFFSETS, Sqrt, STATE_KEYS, stockfish_wdl, Style, TEXT, TIMEOUTS, Title, Toggle,
 touch_handle, translate_default, translate_node, Undefined, update_chart_options, update_live_chart,
@@ -92,7 +75,6 @@
             vis: 'archive',
         },
         live: {
-            //manual: true, // CHECK THIS: should not be here, set_voting_status sets this
             count: 'end',
             last: '*',
             main: true,
@@ -172,10 +154,10 @@
     },
     ENGINE_FEATURES = {
         AllieStein: 1 + 4,              // & 1 => NN engine
+        Chat: 256,
         LCZero: 1 + 2,                  // & 2 => Leela variations
         ScorpioNN: 1,
         Stoofvlees: 1 + 8,
-        Chat: 256,
     },
     event_stats = {
         archive: {},
@@ -3524,7 +3506,7 @@
 
     // 5) clock
     if (section == 'live' && (last_move || new_game)) {
-        let who = last_move ? (1 + last_move.ply) % 2 : 0;
+        let who = last_move? (1 + last_move.ply) % 2: 0;
         if (!new_game)
             players[who].time = 0;
         start_clock(who, finished, pgn.elapsed || 0);
