--- conflicted
+++ resolved
@@ -675,11 +675,7 @@
             break;
         }
 
-<<<<<<< HEAD
         datasets[(ply + invert_wb) % 2].data[num2] = dico;
-=======
-        datasets[(ply + ply_offset) % 2].data[num2] = dico;
->>>>>>> af078e63
     }
 
     fix_labels(labels);
