--- conflicted
+++ resolved
@@ -171,10 +171,7 @@
         resize();
         break;
     case 'click_here_to_RESET_everything':
-<<<<<<< HEAD
         add_history();
-=======
->>>>>>> f6dc6e72
         reset_settings(true);
         break;
     case 'custom_black':
@@ -259,10 +256,7 @@
         resize_move_lists();
         break;
     case 'preset':
-<<<<<<< HEAD
         add_history();
-=======
->>>>>>> f6dc6e72
         if (value == 'custom')
             LS('custom');
         else if (value == 'default settings')
@@ -271,12 +265,7 @@
             Resource(`preset/${value}.json`, (code, data) => {
                 if (code != 200)
                     return;
-<<<<<<< HEAD
                 import_settings(data, true);
-=======
-                import_settings(data);
-                reset_settings();
->>>>>>> f6dc6e72
             });
         }
         break;
@@ -559,24 +548,16 @@
 /**
  * Import settings from an object
  * @param {Object} data
-<<<<<<< HEAD
  * @param {boolean=} reset
  */
 function import_settings(data, reset) {
-=======
- */
-function import_settings(data) {
->>>>>>> f6dc6e72
     Keys(data).forEach(key => {
         if (!NO_IMPORTS[key])
             save_option(key, data[key]);
     });
-<<<<<<< HEAD
 
     if (reset)
         reset_settings();
-=======
->>>>>>> f6dc6e72
 }
 
 /**
@@ -584,22 +565,14 @@
  * @param {boolean} initial
  */
 function init_customs(initial) {
-<<<<<<< HEAD
     add_timeout('twitch', update_twitch, initial? TIMEOUTS.twitch: 0);
-=======
->>>>>>> f6dc6e72
     change_theme();
     move_pane();
     resize_move_lists();
     show_live_engines();
     set_draggable();
     populate_areas();
-<<<<<<< HEAD
     update_board_theme(3);
-=======
-
-    add_timeout('twitch', update_twitch, initial? TIMEOUTS.twitch: 0);
->>>>>>> f6dc6e72
 }
 
 /**
@@ -836,10 +809,7 @@
     init_customs();
     close_popups();
     resize(true);
-<<<<<<< HEAD
     add_history();
-=======
->>>>>>> f6dc6e72
 }
 
 /**
@@ -1578,11 +1548,7 @@
         // new column after 9 items
         _split: 9,
         general: {
-<<<<<<< HEAD
             preset: [['custom', 'default settings', 'kanchess', 'octopoulo'], 'custom'],
-=======
-            preset: [['custom', 'default settings', 'kanchess', 'octo'], 'custom'],
->>>>>>> f6dc6e72
         },
         audio: {
             audio_delay: [{max: 2000, min: 0, type: 'number'}, 150],
